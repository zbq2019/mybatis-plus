<project xmlns="http://maven.apache.org/POM/4.0.0" xmlns:xsi="http://www.w3.org/2001/XMLSchema-instance"
	xsi:schemaLocation="http://maven.apache.org/POM/4.0.0 http://maven.apache.org/xsd/maven-4.0.0.xsd">
	<modelVersion>4.0.0</modelVersion>
	<groupId>com.baomidou</groupId>
	<artifactId>mybatis-plus</artifactId>
	<version>2.0.2</version>
	<packaging>jar</packaging>

	<name>mybatis-plus</name>
	<description>mybatis-plus is an enhanced version of mybaits.</description>
	<url>http://maven.apache.org</url>

	<licenses>
		<license>
			<name>The Apache Software License, Version 2.0</name>
			<url>http://www.apache.org/licenses/LICENSE-2.0.txt</url>
		</license>
	</licenses>

	<developers>
		<developer>
			<name>hubin</name>
			<email>jobob@qq.com</email>
		</developer>
	</developers>

	<scm>
		<connection>scm:git:git@git.oschina.net:juapk/mybatis-plus.git</connection>
		<developerConnection>scm:git:git@git.oschina.net:juapk/mybatis-plus.git</developerConnection>
		<url>git@git.oschina.net:juapk/mybatis-plus.git</url>
	</scm>

	<properties>
		<!-- <gpg.keyname>F4B46FB9</gpg.keyname> -->
		<project.build.sourceEncoding>UTF-8</project.build.sourceEncoding>
		<mybatis-spring.version>1.3.1</mybatis-spring.version>
		<commons.dbcp2.version>2.1.1</commons.dbcp2.version>
		<commons.pool2.version>2.4.2</commons.pool2.version>
		<sqljdbc4.version>4.0</sqljdbc4.version>
		<mybatis.version>3.4.2</mybatis.version>
		<jsqlparser.version>0.9.6</jsqlparser.version>
		<alibaba.druid.version>1.0.24</alibaba.druid.version>
		<slf4j.version>1.7.21</slf4j.version>
		<logback-classic.version>1.1.7</logback-classic.version>
		<mysql-connector-java.version>5.1.38</mysql-connector-java.version>
		<ojdbc14.version>10.2.0.5.0</ojdbc14.version>
		<postgresql.version>9.4.1212</postgresql.version>
		<servlet-api.version>2.5</servlet-api.version>
		<spring.version>4.3.5.RELEASE</spring.version>
<<<<<<< HEAD
		<aspectjweaver.version>1.8.9</aspectjweaver.version>
=======
>>>>>>> ab5a8c41
		<mybatis-ehcache.version>1.1.0</mybatis-ehcache.version>
		<junit.version>4.12</junit.version>
		<velocity.version>1.7</velocity.version>
	</properties>

	<dependencies>
		<dependency>
			<groupId>org.mybatis</groupId>
			<artifactId>mybatis-spring</artifactId>
			<version>${mybatis-spring.version}</version>
		</dependency>
		<dependency>
			<groupId>org.mybatis</groupId>
			<artifactId>mybatis</artifactId>
			<version>${mybatis.version}</version>
		</dependency>
		<dependency>
			<groupId>javax.servlet</groupId>
			<artifactId>servlet-api</artifactId>
			<version>${servlet-api.version}</version>
			<scope>provided</scope>
		</dependency>
		<dependency>
			<groupId>org.slf4j</groupId>
			<artifactId>slf4j-api</artifactId>
			<version>${slf4j.version}</version>
			<scope>provided</scope>
		</dependency>
		<!-- spring begin -->
		<dependency>
			<groupId>org.springframework</groupId>
			<artifactId>spring-context</artifactId>
			<version>${spring.version}</version>
			<scope>provided</scope>
		</dependency>
		<dependency>
			<groupId>org.springframework</groupId>
			<artifactId>spring-webmvc</artifactId>
			<version>${spring.version}</version>
			<scope>provided</scope>
		</dependency>
		<dependency>
			<groupId>org.springframework</groupId>
			<artifactId>spring-tx</artifactId>
			<version>${spring.version}</version>
			<scope>provided</scope>
		</dependency>
		<dependency>
			<groupId>org.springframework</groupId>
			<artifactId>spring-jdbc</artifactId>
			<version>${spring.version}</version>
			<scope>provided</scope>
		</dependency>
		<dependency>
			<groupId>org.springframework</groupId>
			<artifactId>spring-context-support</artifactId>
			<version>${spring.version}</version>
			<scope>provided</scope>
		</dependency>
		<!--jsqlparser -->
		<dependency>
<<<<<<< HEAD
			<groupId>org.springframework</groupId>
			<artifactId>spring-test</artifactId>
			<version>${spring.version}</version>
			<scope>test</scope>
		</dependency>
		<dependency>
			<groupId>org.aspectj</groupId>
			<artifactId>aspectjweaver</artifactId>
			<version>${aspectjweaver.version}</version>
			<scope>provided</scope>
		</dependency>
		<!-- spring end -->
		<!--jsqlparser -->
		<dependency>
			<groupId>com.github.jsqlparser</groupId>
			<artifactId>jsqlparser</artifactId>
			<version>${jsqlparser.version}</version>
			<scope>provided</scope>
		</dependency>
		<!--druid -->
		<dependency>
			<groupId>com.alibaba</groupId>
			<artifactId>druid</artifactId>
			<version>${alibaba.druid.version}</version>
			<scope>provided</scope>
		</dependency>
		<!-- generator vm -->
		<dependency>
			<groupId>org.apache.velocity</groupId>
			<artifactId>velocity</artifactId>
			<version>${velocity.version}</version>
			<scope>provided</scope>
		</dependency>
=======
			<groupId>com.github.jsqlparser</groupId>
			<artifactId>jsqlparser</artifactId>
			<version>${jsqlparser.version}</version>
			<scope>provided</scope>
		</dependency>
		<!--druid -->
		<dependency>
			<groupId>com.alibaba</groupId>
			<artifactId>druid</artifactId>
			<version>${alibaba.druid.version}</version>
			<scope>provided</scope>
		</dependency>
		<!-- generator vm -->
		<dependency>
			<groupId>org.apache.velocity</groupId>
			<artifactId>velocity</artifactId>
			<version>${velocity.version}</version>
			<scope>provided</scope>
		</dependency>
>>>>>>> ab5a8c41
		<!-- test begin -->
		<dependency>
			<groupId>mysql</groupId>
			<artifactId>mysql-connector-java</artifactId>
			<version>${mysql-connector-java.version}</version>
			<scope>test</scope>
		</dependency>
		<dependency>
			<groupId>org.mybatis.caches</groupId>
			<artifactId>mybatis-ehcache</artifactId>
			<version>${mybatis-ehcache.version}</version>
			<scope>test</scope>
		</dependency>
		<dependency>
			<groupId>com.oracle</groupId>
			<artifactId>ojdbc14</artifactId>
			<version>${ojdbc14.version}</version>
			<scope>test</scope>
		</dependency>
		<dependency>
			<groupId>ch.qos.logback</groupId>
			<artifactId>logback-classic</artifactId>
			<version>${logback-classic.version}</version>
			<scope>test</scope>
		</dependency>
		<dependency>
			<groupId>junit</groupId>
			<artifactId>junit</artifactId>
			<version>${junit.version}</version>
			<scope>test</scope>
		</dependency>
		<dependency>
			<groupId>org.apache.commons</groupId>
			<artifactId>commons-dbcp2</artifactId>
			<version>${commons.dbcp2.version}</version>
			<scope>test</scope>
		</dependency>
		<dependency>
			<groupId>org.apache.commons</groupId>
			<artifactId>commons-pool2</artifactId>
			<version>${commons.pool2.version}</version>
			<scope>test</scope>
		</dependency>
		<dependency>
			<groupId>com.microsoft.sqlserver</groupId>
			<artifactId>sqljdbc4</artifactId>
			<version>${sqljdbc4.version}</version>
			<scope>test</scope>
		</dependency>
		<dependency>
			<groupId>org.postgresql</groupId>
			<artifactId>postgresql</artifactId>
			<version>${postgresql.version}</version>
			<scope>test</scope>
		</dependency>
		<!-- test end -->
	</dependencies>

	<!-- 发版时注释START -->
	<build>
		<plugins>
			<plugin>
				<groupId>org.apache.maven.plugins</groupId>
				<artifactId>maven-source-plugin</artifactId>
				<version>2.2.1</version>
				<executions>
					<execution>
						<phase>package</phase>
						<goals>
							<goal>jar-no-fork</goal>
						</goals>
					</execution>
				</executions>
			</plugin>
		</plugins>
	</build>
	<!-- 发版时注释END -->

	<profiles>
		<profile>
			<id>release</id>
			<build>
				<plugins>
					<!-- Source -->
					<plugin>
						<groupId>org.apache.maven.plugins</groupId>
						<artifactId>maven-source-plugin</artifactId>
						<version>2.2.1</version>
						<executions>
							<execution>
								<phase>package</phase>
								<goals>
									<goal>jar-no-fork</goal>
								</goals>
							</execution>
						</executions>
					</plugin>
					<!-- Javadoc -->
					<plugin>
						<groupId>org.apache.maven.plugins</groupId>
						<artifactId>maven-javadoc-plugin</artifactId>
						<version>2.9.1</version>
						<executions>
							<execution>
								<phase>package</phase>
								<goals>
									<goal>jar</goal>
								</goals>
								<!-- <configuration> <additionalparam>-Xdoclint:none</additionalparam> 
									</configuration> -->
							</execution>
						</executions>
					</plugin>
					<!-- GPG -->
					<plugin>
						<groupId>org.apache.maven.plugins</groupId>
						<artifactId>maven-gpg-plugin</artifactId>
						<version>1.6</version>
						<executions>
							<execution>
								<phase>verify</phase>
								<goals>
									<goal>sign</goal>
								</goals>
							</execution>
						</executions>
					</plugin>
					<!-- skipJunitTest -->
					<plugin>
						<groupId>org.apache.maven.plugins</groupId>
						<artifactId>maven-surefire-plugin</artifactId>
						<version>2.19.1</version>
						<configuration>
							<skipTests>true</skipTests>
						</configuration>
					</plugin>
				</plugins>
			</build>
			<distributionManagement>
				<snapshotRepository>
					<id>oss</id>
					<url>https://oss.sonatype.org/content/repositories/snapshots/</url>
				</snapshotRepository>
				<repository>
					<id>oss</id>
					<url>https://oss.sonatype.org/service/local/staging/deploy/maven2/</url>
				</repository>
			</distributionManagement>
		</profile>
	</profiles>
</project><|MERGE_RESOLUTION|>--- conflicted
+++ resolved
@@ -1,320 +1,295 @@
-<project xmlns="http://maven.apache.org/POM/4.0.0" xmlns:xsi="http://www.w3.org/2001/XMLSchema-instance"
-	xsi:schemaLocation="http://maven.apache.org/POM/4.0.0 http://maven.apache.org/xsd/maven-4.0.0.xsd">
-	<modelVersion>4.0.0</modelVersion>
-	<groupId>com.baomidou</groupId>
-	<artifactId>mybatis-plus</artifactId>
-	<version>2.0.2</version>
-	<packaging>jar</packaging>
-
-	<name>mybatis-plus</name>
-	<description>mybatis-plus is an enhanced version of mybaits.</description>
-	<url>http://maven.apache.org</url>
-
-	<licenses>
-		<license>
-			<name>The Apache Software License, Version 2.0</name>
-			<url>http://www.apache.org/licenses/LICENSE-2.0.txt</url>
-		</license>
-	</licenses>
-
-	<developers>
-		<developer>
-			<name>hubin</name>
-			<email>jobob@qq.com</email>
-		</developer>
-	</developers>
-
-	<scm>
-		<connection>scm:git:git@git.oschina.net:juapk/mybatis-plus.git</connection>
-		<developerConnection>scm:git:git@git.oschina.net:juapk/mybatis-plus.git</developerConnection>
-		<url>git@git.oschina.net:juapk/mybatis-plus.git</url>
-	</scm>
-
-	<properties>
-		<!-- <gpg.keyname>F4B46FB9</gpg.keyname> -->
-		<project.build.sourceEncoding>UTF-8</project.build.sourceEncoding>
-		<mybatis-spring.version>1.3.1</mybatis-spring.version>
-		<commons.dbcp2.version>2.1.1</commons.dbcp2.version>
-		<commons.pool2.version>2.4.2</commons.pool2.version>
-		<sqljdbc4.version>4.0</sqljdbc4.version>
-		<mybatis.version>3.4.2</mybatis.version>
-		<jsqlparser.version>0.9.6</jsqlparser.version>
-		<alibaba.druid.version>1.0.24</alibaba.druid.version>
-		<slf4j.version>1.7.21</slf4j.version>
-		<logback-classic.version>1.1.7</logback-classic.version>
-		<mysql-connector-java.version>5.1.38</mysql-connector-java.version>
-		<ojdbc14.version>10.2.0.5.0</ojdbc14.version>
-		<postgresql.version>9.4.1212</postgresql.version>
-		<servlet-api.version>2.5</servlet-api.version>
-		<spring.version>4.3.5.RELEASE</spring.version>
-<<<<<<< HEAD
-		<aspectjweaver.version>1.8.9</aspectjweaver.version>
-=======
->>>>>>> ab5a8c41
-		<mybatis-ehcache.version>1.1.0</mybatis-ehcache.version>
-		<junit.version>4.12</junit.version>
-		<velocity.version>1.7</velocity.version>
-	</properties>
-
-	<dependencies>
-		<dependency>
-			<groupId>org.mybatis</groupId>
-			<artifactId>mybatis-spring</artifactId>
-			<version>${mybatis-spring.version}</version>
-		</dependency>
-		<dependency>
-			<groupId>org.mybatis</groupId>
-			<artifactId>mybatis</artifactId>
-			<version>${mybatis.version}</version>
-		</dependency>
-		<dependency>
-			<groupId>javax.servlet</groupId>
-			<artifactId>servlet-api</artifactId>
-			<version>${servlet-api.version}</version>
-			<scope>provided</scope>
-		</dependency>
-		<dependency>
-			<groupId>org.slf4j</groupId>
-			<artifactId>slf4j-api</artifactId>
-			<version>${slf4j.version}</version>
-			<scope>provided</scope>
-		</dependency>
-		<!-- spring begin -->
-		<dependency>
-			<groupId>org.springframework</groupId>
-			<artifactId>spring-context</artifactId>
-			<version>${spring.version}</version>
-			<scope>provided</scope>
-		</dependency>
-		<dependency>
-			<groupId>org.springframework</groupId>
-			<artifactId>spring-webmvc</artifactId>
-			<version>${spring.version}</version>
-			<scope>provided</scope>
-		</dependency>
-		<dependency>
-			<groupId>org.springframework</groupId>
-			<artifactId>spring-tx</artifactId>
-			<version>${spring.version}</version>
-			<scope>provided</scope>
-		</dependency>
-		<dependency>
-			<groupId>org.springframework</groupId>
-			<artifactId>spring-jdbc</artifactId>
-			<version>${spring.version}</version>
-			<scope>provided</scope>
-		</dependency>
-		<dependency>
-			<groupId>org.springframework</groupId>
-			<artifactId>spring-context-support</artifactId>
-			<version>${spring.version}</version>
-			<scope>provided</scope>
-		</dependency>
-		<!--jsqlparser -->
-		<dependency>
-<<<<<<< HEAD
-			<groupId>org.springframework</groupId>
-			<artifactId>spring-test</artifactId>
-			<version>${spring.version}</version>
-			<scope>test</scope>
-		</dependency>
-		<dependency>
-			<groupId>org.aspectj</groupId>
-			<artifactId>aspectjweaver</artifactId>
-			<version>${aspectjweaver.version}</version>
-			<scope>provided</scope>
-		</dependency>
-		<!-- spring end -->
-		<!--jsqlparser -->
-		<dependency>
-			<groupId>com.github.jsqlparser</groupId>
-			<artifactId>jsqlparser</artifactId>
-			<version>${jsqlparser.version}</version>
-			<scope>provided</scope>
-		</dependency>
-		<!--druid -->
-		<dependency>
-			<groupId>com.alibaba</groupId>
-			<artifactId>druid</artifactId>
-			<version>${alibaba.druid.version}</version>
-			<scope>provided</scope>
-		</dependency>
-		<!-- generator vm -->
-		<dependency>
-			<groupId>org.apache.velocity</groupId>
-			<artifactId>velocity</artifactId>
-			<version>${velocity.version}</version>
-			<scope>provided</scope>
-		</dependency>
-=======
-			<groupId>com.github.jsqlparser</groupId>
-			<artifactId>jsqlparser</artifactId>
-			<version>${jsqlparser.version}</version>
-			<scope>provided</scope>
-		</dependency>
-		<!--druid -->
-		<dependency>
-			<groupId>com.alibaba</groupId>
-			<artifactId>druid</artifactId>
-			<version>${alibaba.druid.version}</version>
-			<scope>provided</scope>
-		</dependency>
-		<!-- generator vm -->
-		<dependency>
-			<groupId>org.apache.velocity</groupId>
-			<artifactId>velocity</artifactId>
-			<version>${velocity.version}</version>
-			<scope>provided</scope>
-		</dependency>
->>>>>>> ab5a8c41
-		<!-- test begin -->
-		<dependency>
-			<groupId>mysql</groupId>
-			<artifactId>mysql-connector-java</artifactId>
-			<version>${mysql-connector-java.version}</version>
-			<scope>test</scope>
-		</dependency>
-		<dependency>
-			<groupId>org.mybatis.caches</groupId>
-			<artifactId>mybatis-ehcache</artifactId>
-			<version>${mybatis-ehcache.version}</version>
-			<scope>test</scope>
-		</dependency>
-		<dependency>
-			<groupId>com.oracle</groupId>
-			<artifactId>ojdbc14</artifactId>
-			<version>${ojdbc14.version}</version>
-			<scope>test</scope>
-		</dependency>
-		<dependency>
-			<groupId>ch.qos.logback</groupId>
-			<artifactId>logback-classic</artifactId>
-			<version>${logback-classic.version}</version>
-			<scope>test</scope>
-		</dependency>
-		<dependency>
-			<groupId>junit</groupId>
-			<artifactId>junit</artifactId>
-			<version>${junit.version}</version>
-			<scope>test</scope>
-		</dependency>
-		<dependency>
-			<groupId>org.apache.commons</groupId>
-			<artifactId>commons-dbcp2</artifactId>
-			<version>${commons.dbcp2.version}</version>
-			<scope>test</scope>
-		</dependency>
-		<dependency>
-			<groupId>org.apache.commons</groupId>
-			<artifactId>commons-pool2</artifactId>
-			<version>${commons.pool2.version}</version>
-			<scope>test</scope>
-		</dependency>
-		<dependency>
-			<groupId>com.microsoft.sqlserver</groupId>
-			<artifactId>sqljdbc4</artifactId>
-			<version>${sqljdbc4.version}</version>
-			<scope>test</scope>
-		</dependency>
-		<dependency>
-			<groupId>org.postgresql</groupId>
-			<artifactId>postgresql</artifactId>
-			<version>${postgresql.version}</version>
-			<scope>test</scope>
-		</dependency>
-		<!-- test end -->
-	</dependencies>
-
-	<!-- 发版时注释START -->
-	<build>
-		<plugins>
-			<plugin>
-				<groupId>org.apache.maven.plugins</groupId>
-				<artifactId>maven-source-plugin</artifactId>
-				<version>2.2.1</version>
-				<executions>
-					<execution>
-						<phase>package</phase>
-						<goals>
-							<goal>jar-no-fork</goal>
-						</goals>
-					</execution>
-				</executions>
-			</plugin>
-		</plugins>
-	</build>
-	<!-- 发版时注释END -->
-
-	<profiles>
-		<profile>
-			<id>release</id>
-			<build>
-				<plugins>
-					<!-- Source -->
-					<plugin>
-						<groupId>org.apache.maven.plugins</groupId>
-						<artifactId>maven-source-plugin</artifactId>
-						<version>2.2.1</version>
-						<executions>
-							<execution>
-								<phase>package</phase>
-								<goals>
-									<goal>jar-no-fork</goal>
-								</goals>
-							</execution>
-						</executions>
-					</plugin>
-					<!-- Javadoc -->
-					<plugin>
-						<groupId>org.apache.maven.plugins</groupId>
-						<artifactId>maven-javadoc-plugin</artifactId>
-						<version>2.9.1</version>
-						<executions>
-							<execution>
-								<phase>package</phase>
-								<goals>
-									<goal>jar</goal>
-								</goals>
-								<!-- <configuration> <additionalparam>-Xdoclint:none</additionalparam> 
-									</configuration> -->
-							</execution>
-						</executions>
-					</plugin>
-					<!-- GPG -->
-					<plugin>
-						<groupId>org.apache.maven.plugins</groupId>
-						<artifactId>maven-gpg-plugin</artifactId>
-						<version>1.6</version>
-						<executions>
-							<execution>
-								<phase>verify</phase>
-								<goals>
-									<goal>sign</goal>
-								</goals>
-							</execution>
-						</executions>
-					</plugin>
-					<!-- skipJunitTest -->
-					<plugin>
-						<groupId>org.apache.maven.plugins</groupId>
-						<artifactId>maven-surefire-plugin</artifactId>
-						<version>2.19.1</version>
-						<configuration>
-							<skipTests>true</skipTests>
-						</configuration>
-					</plugin>
-				</plugins>
-			</build>
-			<distributionManagement>
-				<snapshotRepository>
-					<id>oss</id>
-					<url>https://oss.sonatype.org/content/repositories/snapshots/</url>
-				</snapshotRepository>
-				<repository>
-					<id>oss</id>
-					<url>https://oss.sonatype.org/service/local/staging/deploy/maven2/</url>
-				</repository>
-			</distributionManagement>
-		</profile>
-	</profiles>
+<project xmlns="http://maven.apache.org/POM/4.0.0" xmlns:xsi="http://www.w3.org/2001/XMLSchema-instance"
+	xsi:schemaLocation="http://maven.apache.org/POM/4.0.0 http://maven.apache.org/xsd/maven-4.0.0.xsd">
+	<modelVersion>4.0.0</modelVersion>
+	<groupId>com.baomidou</groupId>
+	<artifactId>mybatis-plus</artifactId>
+	<version>2.0.2</version>
+	<packaging>jar</packaging>
+
+	<name>mybatis-plus</name>
+	<description>mybatis-plus is an enhanced version of mybaits.</description>
+	<url>http://maven.apache.org</url>
+
+	<licenses>
+		<license>
+			<name>The Apache Software License, Version 2.0</name>
+			<url>http://www.apache.org/licenses/LICENSE-2.0.txt</url>
+		</license>
+	</licenses>
+
+	<developers>
+		<developer>
+			<name>hubin</name>
+			<email>jobob@qq.com</email>
+		</developer>
+	</developers>
+
+	<scm>
+		<connection>scm:git:git@git.oschina.net:juapk/mybatis-plus.git</connection>
+		<developerConnection>scm:git:git@git.oschina.net:juapk/mybatis-plus.git</developerConnection>
+		<url>git@git.oschina.net:juapk/mybatis-plus.git</url>
+	</scm>
+
+	<properties>
+		<!-- <gpg.keyname>F4B46FB9</gpg.keyname> -->
+		<project.build.sourceEncoding>UTF-8</project.build.sourceEncoding>
+		<mybatis-spring.version>1.3.1</mybatis-spring.version>
+		<commons.dbcp2.version>2.1.1</commons.dbcp2.version>
+		<commons.pool2.version>2.4.2</commons.pool2.version>
+		<sqljdbc4.version>4.0</sqljdbc4.version>
+		<mybatis.version>3.4.2</mybatis.version>
+		<jsqlparser.version>0.9.6</jsqlparser.version>
+		<alibaba.druid.version>1.0.24</alibaba.druid.version>
+		<slf4j.version>1.7.21</slf4j.version>
+		<logback-classic.version>1.1.7</logback-classic.version>
+		<mysql-connector-java.version>5.1.38</mysql-connector-java.version>
+		<ojdbc14.version>10.2.0.5.0</ojdbc14.version>
+		<postgresql.version>9.4.1212</postgresql.version>
+		<servlet-api.version>2.5</servlet-api.version>
+		<spring.version>4.3.5.RELEASE</spring.version>
+		<aspectjweaver.version>1.8.9</aspectjweaver.version>
+		<mybatis-ehcache.version>1.1.0</mybatis-ehcache.version>
+		<junit.version>4.12</junit.version>
+		<velocity.version>1.7</velocity.version>
+	</properties>
+
+	<dependencies>
+		<dependency>
+			<groupId>org.mybatis</groupId>
+			<artifactId>mybatis-spring</artifactId>
+			<version>${mybatis-spring.version}</version>
+		</dependency>
+		<dependency>
+			<groupId>org.mybatis</groupId>
+			<artifactId>mybatis</artifactId>
+			<version>${mybatis.version}</version>
+		</dependency>
+		<dependency>
+			<groupId>javax.servlet</groupId>
+			<artifactId>servlet-api</artifactId>
+			<version>${servlet-api.version}</version>
+			<scope>provided</scope>
+		</dependency>
+		<dependency>
+			<groupId>org.slf4j</groupId>
+			<artifactId>slf4j-api</artifactId>
+			<version>${slf4j.version}</version>
+			<scope>provided</scope>
+		</dependency>
+		<!-- spring begin -->
+		<dependency>
+			<groupId>org.springframework</groupId>
+			<artifactId>spring-context</artifactId>
+			<version>${spring.version}</version>
+			<scope>provided</scope>
+		</dependency>
+		<dependency>
+			<groupId>org.springframework</groupId>
+			<artifactId>spring-webmvc</artifactId>
+			<version>${spring.version}</version>
+			<scope>provided</scope>
+		</dependency>
+		<dependency>
+			<groupId>org.springframework</groupId>
+			<artifactId>spring-tx</artifactId>
+			<version>${spring.version}</version>
+			<scope>provided</scope>
+		</dependency>
+		<dependency>
+			<groupId>org.springframework</groupId>
+			<artifactId>spring-jdbc</artifactId>
+			<version>${spring.version}</version>
+			<scope>provided</scope>
+		</dependency>
+		<dependency>
+			<groupId>org.springframework</groupId>
+			<artifactId>spring-context-support</artifactId>
+			<version>${spring.version}</version>
+			<scope>provided</scope>
+		</dependency>
+		<dependency>
+			<groupId>org.aspectj</groupId>
+			<artifactId>aspectjweaver</artifactId>
+			<version>${aspectjweaver.version}</version>
+			<scope>provided</scope>
+		</dependency>
+		<!-- spring end -->
+		<!--jsqlparser -->
+		<dependency>
+			<groupId>com.github.jsqlparser</groupId>
+			<artifactId>jsqlparser</artifactId>
+			<version>${jsqlparser.version}</version>
+			<scope>provided</scope>
+		</dependency>
+		<!--jsqlparser -->
+		<dependency>
+			<groupId>com.github.jsqlparser</groupId>
+			<artifactId>jsqlparser</artifactId>
+			<version>${jsqlparser.version}</version>
+			<scope>provided</scope>
+		</dependency>
+		<!--druid -->
+		<dependency>
+			<groupId>com.alibaba</groupId>
+			<artifactId>druid</artifactId>
+			<version>${alibaba.druid.version}</version>
+			<scope>provided</scope>
+		</dependency>
+		<!-- generator vm -->
+		<dependency>
+			<groupId>org.apache.velocity</groupId>
+			<artifactId>velocity</artifactId>
+			<version>${velocity.version}</version>
+			<scope>provided</scope>
+		</dependency>
+		<!-- test begin -->
+		<dependency>
+			<groupId>mysql</groupId>
+			<artifactId>mysql-connector-java</artifactId>
+			<version>${mysql-connector-java.version}</version>
+			<scope>test</scope>
+		</dependency>
+		<dependency>
+			<groupId>org.mybatis.caches</groupId>
+			<artifactId>mybatis-ehcache</artifactId>
+			<version>${mybatis-ehcache.version}</version>
+			<scope>test</scope>
+		</dependency>
+		<dependency>
+			<groupId>com.oracle</groupId>
+			<artifactId>ojdbc14</artifactId>
+			<version>${ojdbc14.version}</version>
+			<scope>test</scope>
+		</dependency>
+		<dependency>
+			<groupId>ch.qos.logback</groupId>
+			<artifactId>logback-classic</artifactId>
+			<version>${logback-classic.version}</version>
+			<scope>test</scope>
+		</dependency>
+		<dependency>
+			<groupId>junit</groupId>
+			<artifactId>junit</artifactId>
+			<version>${junit.version}</version>
+			<scope>test</scope>
+		</dependency>
+		<dependency>
+			<groupId>org.apache.commons</groupId>
+			<artifactId>commons-dbcp2</artifactId>
+			<version>${commons.dbcp2.version}</version>
+			<scope>test</scope>
+		</dependency>
+		<dependency>
+			<groupId>org.apache.commons</groupId>
+			<artifactId>commons-pool2</artifactId>
+			<version>${commons.pool2.version}</version>
+			<scope>test</scope>
+		</dependency>
+		<dependency>
+			<groupId>com.microsoft.sqlserver</groupId>
+			<artifactId>sqljdbc4</artifactId>
+			<version>${sqljdbc4.version}</version>
+			<scope>test</scope>
+		</dependency>
+		<dependency>
+			<groupId>org.postgresql</groupId>
+			<artifactId>postgresql</artifactId>
+			<version>${postgresql.version}</version>
+			<scope>test</scope>
+		</dependency>
+		<!-- test end -->
+	</dependencies>
+
+	<!-- 发版时注释START -->
+	<build>
+		<plugins>
+			<plugin>
+				<groupId>org.apache.maven.plugins</groupId>
+				<artifactId>maven-source-plugin</artifactId>
+				<version>2.2.1</version>
+				<executions>
+					<execution>
+						<phase>package</phase>
+						<goals>
+							<goal>jar-no-fork</goal>
+						</goals>
+					</execution>
+				</executions>
+			</plugin>
+		</plugins>
+	</build>
+	<!-- 发版时注释END -->
+
+	<profiles>
+		<profile>
+			<id>release</id>
+			<build>
+				<plugins>
+					<!-- Source -->
+					<plugin>
+						<groupId>org.apache.maven.plugins</groupId>
+						<artifactId>maven-source-plugin</artifactId>
+						<version>2.2.1</version>
+						<executions>
+							<execution>
+								<phase>package</phase>
+								<goals>
+									<goal>jar-no-fork</goal>
+								</goals>
+							</execution>
+						</executions>
+					</plugin>
+					<!-- Javadoc -->
+					<plugin>
+						<groupId>org.apache.maven.plugins</groupId>
+						<artifactId>maven-javadoc-plugin</artifactId>
+						<version>2.9.1</version>
+						<executions>
+							<execution>
+								<phase>package</phase>
+								<goals>
+									<goal>jar</goal>
+								</goals>
+								<!-- <configuration> <additionalparam>-Xdoclint:none</additionalparam> 
+									</configuration> -->
+							</execution>
+						</executions>
+					</plugin>
+					<!-- GPG -->
+					<plugin>
+						<groupId>org.apache.maven.plugins</groupId>
+						<artifactId>maven-gpg-plugin</artifactId>
+						<version>1.6</version>
+						<executions>
+							<execution>
+								<phase>verify</phase>
+								<goals>
+									<goal>sign</goal>
+								</goals>
+							</execution>
+						</executions>
+					</plugin>
+					<!-- skipJunitTest -->
+					<plugin>
+						<groupId>org.apache.maven.plugins</groupId>
+						<artifactId>maven-surefire-plugin</artifactId>
+						<version>2.19.1</version>
+						<configuration>
+							<skipTests>true</skipTests>
+						</configuration>
+					</plugin>
+				</plugins>
+			</build>
+			<distributionManagement>
+				<snapshotRepository>
+					<id>oss</id>
+					<url>https://oss.sonatype.org/content/repositories/snapshots/</url>
+				</snapshotRepository>
+				<repository>
+					<id>oss</id>
+					<url>https://oss.sonatype.org/service/local/staging/deploy/maven2/</url>
+				</repository>
+			</distributionManagement>
+		</profile>
+	</profiles>
 </project>