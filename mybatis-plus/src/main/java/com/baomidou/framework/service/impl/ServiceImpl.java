--- conflicted
+++ resolved
@@ -15,21 +15,7 @@
  */
 package com.baomidou.framework.service.impl;
 
-import java.io.Serializable;
-import java.util.List;
-import java.util.Map;
-import java.util.logging.Logger;
-
-import org.springframework.beans.factory.annotation.Autowired;
-import org.springframework.jdbc.datasource.DataSourceTransactionManager;
-import org.springframework.transaction.TransactionDefinition;
-import org.springframework.transaction.TransactionException;
-import org.springframework.transaction.TransactionStatus;
-import org.springframework.transaction.support.DefaultTransactionDefinition;
-
 import com.baomidou.framework.service.IService;
-import com.baomidou.mybatisplus.activerecord.Model;
-import com.baomidou.mybatisplus.activerecord.Table;
 import com.baomidou.mybatisplus.annotations.IdType;
 import com.baomidou.mybatisplus.exceptions.MybatisPlusException;
 import com.baomidou.mybatisplus.mapper.BaseMapper;
@@ -39,18 +25,13 @@
 import com.baomidou.mybatisplus.toolkit.ReflectionKit;
 import com.baomidou.mybatisplus.toolkit.TableInfo;
 import com.baomidou.mybatisplus.toolkit.TableInfoHelper;
-<<<<<<< HEAD
-=======
 import org.apache.ibatis.session.ExecutorType;
 import org.apache.ibatis.session.SqlSession;
 import org.springframework.beans.factory.annotation.Autowired;
 import java.io.Serializable;
-import java.lang.reflect.ParameterizedType;
-import java.lang.reflect.Type;
 import java.util.List;
 import java.util.Map;
 import java.util.logging.Logger;
->>>>>>> b4549d6f
 
 /**
  * <p>
@@ -60,274 +41,228 @@
  * @author hubin
  * @Date 2016-04-20
  */
-<<<<<<< HEAD
-public class ServiceImpl<M extends BaseMapper<T, PK>, T, PK extends Serializable> implements IService<T, PK> {
-=======
 public class ServiceImpl<M extends BaseMapper<T>, T> implements IService<T> {
 
-	protected Class<T> modleClass = ReflectionKit.getSuperClassGenricType(getClass(), 1);
->>>>>>> b4549d6f
-
-	protected static final Logger logger = Logger.getLogger("ServiceImpl");
-
-	@Autowired
-	protected M baseMapper;
-
-	/**
-	 * 判断数据库操作是否成功
-	 *
-	 * @param result
-	 *            数据库操作返回影响条数
-	 * @return boolean
-	 */
-	protected boolean retBool(int result) {
-		return result >= 1;
-	}
-
-	/**
-	 * <p>
-	 * TableId 注解存在更新记录，否插入一条记录
-	 * </p>
-	 *
-	 * @param entity
-	 *            实体对象
-	 * @param isSelective
-	 *            true 选择字段 false 不选择字段
-	 * @return boolean
-	 */
-	public boolean insertOrUpdate(T entity, boolean isSelective) {
-		if (null != entity) {
-			Class<?> cls = entity.getClass();
-			TableInfo tableInfo = TableInfoHelper.getTableInfo(cls);
-			if (null != tableInfo) {
-				Object idVal = ReflectionKit.getMethodValue(cls, entity, tableInfo.getKeyProperty());
-				if (null == idVal || "".equals(idVal)) {
-					return isSelective ? insertSelective(entity) : insert(entity);
-				} else {
+    protected Class<T> modleClass = ReflectionKit.getSuperClassGenricType(getClass(), 1);
+
+    protected static final Logger logger = Logger.getLogger("ServiceImpl");
+
+    @Autowired
+    protected M baseMapper;
+
+    /**
+     * 判断数据库操作是否成功
+     *
+     * @param result
+     *            数据库操作返回影响条数
+     * @return boolean
+     */
+    protected boolean retBool(int result) {
+        return result >= 1;
+    }
+
+    /**
+     * <p>
+     * TableId 注解存在更新记录，否插入一条记录
+     * </p>
+     *
+     * @param entity
+     *            实体对象
+     * @param isSelective
+     *            true 选择字段 false 不选择字段
+     * @return boolean
+     */
+    public boolean insertOrUpdate(T entity, boolean isSelective) {
+        if (null != entity) {
+            Class<?> cls = entity.getClass();
+            TableInfo tableInfo = TableInfoHelper.getTableInfo(cls);
+            if (null != tableInfo) {
+                Object idVal = ReflectionKit.getMethodValue(cls, entity, tableInfo.getKeyProperty());
+                if (null == idVal || "".equals(idVal)) {
+                    return isSelective ? insertSelective(entity) : insert(entity);
+                } else {
 					/* 特殊处理 INPUT 主键策略逻辑 */
-					if (IdType.INPUT == tableInfo.getIdType()) {
-						T entityValue = selectById((Serializable) idVal);
-						if (null != entityValue) {
-							return isSelective ? updateSelectiveById(entity) : updateById(entity);
-						} else {
-							return isSelective ? insertSelective(entity) : insert(entity);
-						}
-					}
-					return isSelective ? updateSelectiveById(entity) : updateById(entity);
-				}
-			} else {
-				throw new MybatisPlusException("Error:  Cannot execute. Could not find @TableId.");
-			}
-		}
-		return false;
-	}
-
-	public boolean insertOrUpdate(T entity) {
-		return insertOrUpdate(entity, false);
-	}
-
-	public boolean insertOrUpdateSelective(T entity) {
-		return insertOrUpdate(entity, true);
-	}
-
-	public boolean insert(T entity) {
-		return retBool(baseMapper.insert(entity));
-	}
-
-	public boolean insertSelective(T entity) {
-		return retBool(baseMapper.insertSelective(entity));
-	}
-
-	public boolean insertBatch(List<T> entityList) {
-		if (null == entityList) {
-			throw new IllegalArgumentException("entityList must not be empty");
-		}
-		return retBool(baseMapper.insertBatch(entityList));
-	}
-
-<<<<<<< HEAD
-	public boolean insertBatch(DataSourceTransactionManager txManager, List<T> entityList, int batchSize) {
-		if (null == entityList) {
-			throw new IllegalArgumentException("entityList must not be empty");
-		}
-		TransactionDefinition def = new DefaultTransactionDefinition();
-		TransactionStatus status = txManager.getTransaction(def);
-		try {
-			int counter = 0;
-			for (T t : entityList) {
-				counter++;
-				baseMapper.insert(t);
-				if (counter % batchSize == 0) {
-					txManager.commit(status);
-					status = txManager.getTransaction(def);
-				}
-			}
-			txManager.commit(status);
-		} catch (TransactionException e) {
-			txManager.rollback(status);
-			e.printStackTrace();
-			return false;
-		}
-		return true;
-=======
-	public boolean insertBatchSelective(List<T> entityList, int batchSize) {
-		return insertBatch(entityList, batchSize, true);
-	}
-
-	public boolean insertBatch(List<T> entityList, int batchSize) {
-		return insertBatch(entityList, batchSize, false);
-	}
-
-	/**
-	 * 批量插入
-	 * 
-	 * @param entityList
-	 * @param batchSize
-	 * @param isSelective
-	 * @return
-	 */
-	protected boolean insertBatch(List<T> entityList, int batchSize, boolean isSelective) {
-		if (null == entityList) {
-			throw new IllegalArgumentException("entityList must not be empty");
-		}
-		TableInfo tableInfo = TableInfoHelper.getTableInfo(modleClass);
-		if (null == tableInfo) {
-			throw new MybatisPlusException("Error: insertBatch Fail, ClassGenricType not found .");
-		}
-		SqlSession batchSqlSession = tableInfo.getSqlSessionFactory().openSession(ExecutorType.BATCH, false);
-		try {
-			for (int i = 0; i < entityList.size(); i++) {
-				if (isSelective) {
-					baseMapper.insertSelective(entityList.get(0));
-				} else {
-					baseMapper.insert(entityList.get(0));
-				}
-				if (i % batchSize == 0) {
-					batchSqlSession.flushStatements();
-				}
-			}
-			batchSqlSession.flushStatements();
-		} catch (Exception e) {
-			logger.warning("Warn: Method insertBatch Fail. Cause:" + e);
-			return false;
-		}
-		return true;
-
->>>>>>> b4549d6f
-	}
-
-	public boolean insertBatchSelective(List<T> entityList) {
-		if (null == entityList) {
-			throw new IllegalArgumentException("entityList must not be empty");
-		}
-		int result = 0;
-		for (T t : entityList) {
-			result = baseMapper.insertSelective(t);
-			if (result <= 0) {
-				break;
-			}
-		}
-		return retBool(result);
-	}
-
-	public boolean deleteById(Serializable id) {
-		return retBool(baseMapper.deleteById(id));
-	}
-
-	public boolean deleteByMap(Map<String, Object> columnMap) {
-		return retBool(baseMapper.deleteByMap(columnMap));
-	}
-
-	public boolean deleteSelective(T entity) {
-		return retBool(baseMapper.deleteSelective(entity));
-	}
-
-	public boolean deleteBatchIds(List<? extends Serializable> idList) {
-		return retBool(baseMapper.deleteBatchIds(idList));
-	}
-
-	public boolean updateById(T entity) {
-		return retBool(baseMapper.updateById(entity));
-	}
-
-	public boolean updateSelectiveById(T entity) {
-		return retBool(baseMapper.updateSelectiveById(entity));
-	}
-
-	public boolean update(T entity, T whereEntity) {
-		return retBool(baseMapper.update(entity, whereEntity));
-	}
-
-	public boolean updateSelective(T entity, T whereEntity) {
-		return retBool(baseMapper.updateSelective(entity, whereEntity));
-	}
-
-	public boolean updateBatchById(List<T> entityList) {
-		return retBool(baseMapper.updateBatchById(entityList));
-	}
-
-	public T selectById(Serializable id) {
-		return baseMapper.selectById(id);
-	}
-
-	public List<T> selectBatchIds(List<? extends Serializable> idList) {
-		return baseMapper.selectBatchIds(idList);
-	}
-
-	public List<T> selectByMap(Map<String, Object> columnMap) {
-		return baseMapper.selectByMap(columnMap);
-	}
-
-	public T selectOne(T entity) {
-		return baseMapper.selectOne(entity);
-	}
-
-	public T selectOne(EntityWrapper<T> entityWrapper) {
-		List<T> list = baseMapper.selectList(entityWrapper);
-		if (CollectionUtil.isNotEmpty(list)) {
-			int size = list.size();
-			if (size > 1) {
-				logger.warning("Warn: selectOne Method There are " + size + " results.");
-			}
-			return list.get(0);
-		}
-		return null;
-	}
-
-	public int selectCount(T entity) {
-		return baseMapper.selectCount(entity);
-	}
-
-	public int selectCount(EntityWrapper<T> entityWrapper) {
-		return baseMapper.selectCountByEw(entityWrapper);
-	}
-
-	public List<T> selectList(EntityWrapper<T> entityWrapper) {
-		return baseMapper.selectList(entityWrapper);
-	}
-
-	public Page<T> selectPage(Page<T> page, EntityWrapper<T> entityWrapper) {
-		if (null != entityWrapper) {
-			entityWrapper.orderBy(page.getOrderByField(), page.isAsc());
-		}
-		page.setRecords(baseMapper.selectPage(page, entityWrapper));
-		return page;
-	}
-
-	/**
-	 * <p>
-	 * ActiveRecord 模型操作 DB
-	 * </p>
-	 */
-	public Table db() {
-		try {
-			Type type = getClass().getGenericSuperclass();
-			// TODO 泛型 0 注意
-			String className = ((ParameterizedType) type).getActualTypeArguments()[0].getTypeName();
-			return Model.db(Class.forName(className));
-		} catch (Exception e) {
-			throw new IllegalStateException("Class is not parametrized with generic type!!! Please use extends <> ");
-		}
-	}
+                    if (IdType.INPUT == tableInfo.getIdType()) {
+                        T entityValue = selectById((Serializable) idVal);
+                        if (null != entityValue) {
+                            return isSelective ? updateSelectiveById(entity) : updateById(entity);
+                        } else {
+                            return isSelective ? insertSelective(entity) : insert(entity);
+                        }
+                    }
+                    return isSelective ? updateSelectiveById(entity) : updateById(entity);
+                }
+            } else {
+                throw new MybatisPlusException("Error:  Cannot execute. Could not find @TableId.");
+            }
+        }
+        return false;
+    }
+
+    public boolean insertOrUpdate(T entity) {
+        return insertOrUpdate(entity, false);
+    }
+
+    public boolean insertOrUpdateSelective(T entity) {
+        return insertOrUpdate(entity, true);
+    }
+
+    public boolean insert(T entity) {
+        return retBool(baseMapper.insert(entity));
+    }
+
+    public boolean insertSelective(T entity) {
+        return retBool(baseMapper.insertSelective(entity));
+    }
+
+    public boolean insertBatch(List<T> entityList) {
+        if (null == entityList) {
+            throw new IllegalArgumentException("entityList must not be empty");
+        }
+        return retBool(baseMapper.insertBatch(entityList));
+    }
+
+    public boolean insertBatchSelective(List<T> entityList, int batchSize) {
+        return insertBatch(entityList, batchSize, true);
+    }
+
+    public boolean insertBatch(List<T> entityList, int batchSize) {
+        return insertBatch(entityList, batchSize, false);
+    }
+
+    /**
+     * 批量插入
+     *
+     * @param entityList
+     * @param batchSize
+     * @param isSelective
+     * @return
+     */
+    protected boolean insertBatch(List<T> entityList, int batchSize, boolean isSelective) {
+        if (null == entityList) {
+            throw new IllegalArgumentException("entityList must not be empty");
+        }
+        TableInfo tableInfo = TableInfoHelper.getTableInfo(modleClass);
+        if (null == tableInfo) {
+            throw new MybatisPlusException("Error: insertBatch Fail, ClassGenricType not found .");
+        }
+        SqlSession batchSqlSession = tableInfo.getSqlSessionFactory().openSession(ExecutorType.BATCH, false);
+        try {
+            for (int i = 0; i < entityList.size(); i++) {
+                if (isSelective) {
+                    baseMapper.insertSelective(entityList.get(0));
+                } else {
+                    baseMapper.insert(entityList.get(0));
+                }
+                if (i % batchSize == 0) {
+                    batchSqlSession.flushStatements();
+                }
+            }
+            batchSqlSession.flushStatements();
+        } catch (Exception e) {
+            logger.warning("Warn: Method insertBatch Fail. Cause:" + e);
+            return false;
+        }
+        return true;
+
+    }
+
+    public boolean insertBatchSelective(List<T> entityList) {
+        if (null == entityList) {
+            throw new IllegalArgumentException("entityList must not be empty");
+        }
+        int result = 0;
+        for (T t : entityList) {
+            result = baseMapper.insertSelective(t);
+            if (result <= 0) {
+                break;
+            }
+        }
+        return retBool(result);
+    }
+
+    public boolean deleteById(Serializable id) {
+        return retBool(baseMapper.deleteById(id));
+    }
+
+    public boolean deleteByMap(Map<String, Object> columnMap) {
+        return retBool(baseMapper.deleteByMap(columnMap));
+    }
+
+    public boolean deleteSelective(T entity) {
+        return retBool(baseMapper.deleteSelective(entity));
+    }
+
+    public boolean deleteBatchIds(List<? extends Serializable> idList) {
+        return retBool(baseMapper.deleteBatchIds(idList));
+    }
+
+    public boolean updateById(T entity) {
+        return retBool(baseMapper.updateById(entity));
+    }
+
+    public boolean updateSelectiveById(T entity) {
+        return retBool(baseMapper.updateSelectiveById(entity));
+    }
+
+    public boolean update(T entity, T whereEntity) {
+        return retBool(baseMapper.update(entity, whereEntity));
+    }
+
+    public boolean updateSelective(T entity, T whereEntity) {
+        return retBool(baseMapper.updateSelective(entity, whereEntity));
+    }
+
+    public boolean updateBatchById(List<T> entityList) {
+        return retBool(baseMapper.updateBatchById(entityList));
+    }
+
+    public T selectById(Serializable id) {
+        return baseMapper.selectById(id);
+    }
+
+    public List<T> selectBatchIds(List<? extends Serializable> idList) {
+        return baseMapper.selectBatchIds(idList);
+    }
+
+    public List<T> selectByMap(Map<String, Object> columnMap) {
+        return baseMapper.selectByMap(columnMap);
+    }
+
+    public T selectOne(T entity) {
+        return baseMapper.selectOne(entity);
+    }
+
+    public T selectOne(EntityWrapper<T> entityWrapper) {
+        List<T> list = baseMapper.selectList(entityWrapper);
+        if (CollectionUtil.isNotEmpty(list)) {
+            int size = list.size();
+            if (size > 1) {
+                logger.warning("Warn: selectOne Method There are " + size + " results.");
+            }
+            return list.get(0);
+        }
+        return null;
+    }
+
+    public int selectCount(T entity) {
+        return baseMapper.selectCount(entity);
+    }
+
+    public int selectCount(EntityWrapper<T> entityWrapper) {
+        return baseMapper.selectCountByEw(entityWrapper);
+    }
+
+    public List<T> selectList(EntityWrapper<T> entityWrapper) {
+        return baseMapper.selectList(entityWrapper);
+    }
+
+    public Page<T> selectPage(Page<T> page, EntityWrapper<T> entityWrapper) {
+        if (null != entityWrapper) {
+            entityWrapper.orderBy(page.getOrderByField(), page.isAsc());
+        }
+        page.setRecords(baseMapper.selectPage(page, entityWrapper));
+        return page;
+    }
 
 }