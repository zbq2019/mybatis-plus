--- conflicted
+++ resolved
@@ -44,20 +44,16 @@
 
 /**
  * MyBatis乐观锁插件
- * 
+ *
  * <pre>
  * 之前：update user set name = ?, password = ? where id = ?
  * 之后：update user set name = ?, password = ?, version = version+1 where id = ? and version = ?
-<<<<<<< HEAD
- * 只支持int和long类型,使用插件需要在需要在 启用的
-=======
->>>>>>> 929f5102
  * 对象上的version字段上添加{@link Version}注解
  * sql可以不需要写version字段,只要对象version有值就会更新
  * 支持int Integer long Long Date Timestamp
  * 其他类型可以自定义实现,注入versionHandler
  * </pre>
- * 
+ *
  * @author TaoYu
  */
 @Intercepts({ @Signature(type = Executor.class, method = "update", args = { MappedStatement.class, Object.class }) })
@@ -178,12 +174,6 @@
 	}
 
 	public void setProperties(Properties properties) {
-<<<<<<< HEAD
-		try {
-			versionHandler = (VersionHandler) Class.forName(properties.getProperty("versionHandler")).newInstance();
-		} catch (Exception e) {
-			throw ExceptionFactory.wrapException("自定义处理器注入失败", e);
-=======
 		String versionHandlerClazz = properties.getProperty("versionHandler");
 		if (StringUtils.isNotEmpty(versionHandlerClazz)) {
 			try {
@@ -191,7 +181,6 @@
 			} catch (Exception e) {
 				throw ExceptionFactory.wrapException("乐观锁插件自定义处理器注入失败", e);
 			}
->>>>>>> 929f5102
 		}
 	}
 
@@ -216,7 +205,7 @@
 
 	/**
 	 * 基本类型处理器
-	 * 
+	 *
 	 * @author TaoYu
 	 */
 	private static class BaseTypeHnadler implements VersionHandler {
@@ -232,7 +221,7 @@
 
 	/**
 	 * 时间类型处理器
-	 * 
+	 *
 	 * @author TaoYu
 	 */
 	private static class DateTypeHandler implements VersionHandler {
