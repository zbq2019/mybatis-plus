/**
 * Copyright (c) 2011-2020, hubin (jobob@qq.com).
 * <p>
 * Licensed under the Apache License, Version 2.0 (the "License"); you may not
 * use this file except in compliance with the License. You may obtain a copy of
 * the License at
 * <p>
 * http://www.apache.org/licenses/LICENSE-2.0
 * <p>
 * Unless required by applicable law or agreed to in writing, software
 * distributed under the License is distributed on an "AS IS" BASIS, WITHOUT
 * WARRANTIES OR CONDITIONS OF ANY KIND, either express or implied. See the
 * License for the specific language governing permissions and limitations under
 * the License.
 */
package com.baomidou.mybatisplus.generator.config.po;

import com.baomidou.mybatisplus.generator.config.StrategyConfig;
import com.baomidou.mybatisplus.generator.config.rules.DbColumnType;
import com.baomidou.mybatisplus.toolkit.StringUtils;

import java.util.Set;

/**
 * <p>
 * 表字段信息
 * </p>
 * 
 * @author YangHu
 * @since 2016-12-03
 */
public class TableField {
	private boolean convert;
	private boolean keyFlag;
	private String name;
	private String type;
	private String propertyName;
	private DbColumnType columnType;
	private String comment;
<<<<<<< HEAD
	private Set<String> javaType;
=======

	public boolean isConvert() {
		return convert;
	}

	public void setConvert(boolean convert) {
		this.convert = convert;
	}

	protected void setConvert(StrategyConfig strategyConfig) {
		if (strategyConfig.isCapitalModeNaming(name)) {
			this.convert = false;
		} else {
			// 转换字段
			if (StrategyConfig.DB_COLUMN_UNDERLINE) {
				// 包含大写处理
				if (StringUtils.containsUpperCase(name)) {
					this.convert = true;
				}
			} else if (!name.equalsIgnoreCase(propertyName)) {
				this.convert = true;
			}
		}
	}

>>>>>>> 0f7d6a4c
	public boolean isKeyFlag() {
		return keyFlag;
	}

	public void setKeyFlag(boolean keyFlag) {
		this.keyFlag = keyFlag;
	}

	public String getName() {
		return name;
	}

	public void setName(String name) {
		this.name = name;
	}

	public String getType() {
		return type;
	}

	public void setType(String type) {
		this.type = type;
	}

	public String getPropertyName() {
		return propertyName;
	}

	public void setPropertyName(StrategyConfig strategyConfig, String propertyName) {
		this.propertyName = propertyName;
		this.setConvert(strategyConfig);
	}

	public DbColumnType getColumnType() {
		return columnType;
	}

	public void setColumnType(DbColumnType columnType) {
		this.columnType = columnType;
	}

	public String getPropertyType() {
		if (null != columnType) {
			return columnType.getType();
		}
		return null;
	}

	public String getComment() {
		return comment;
	}

	public void setComment(String comment) {
		this.comment = comment;
	}

	public String getCapitalName() {
		return propertyName.substring(0, 1).toUpperCase() + propertyName.substring(1);
	}

	public Set<String> getJavaType() {
		return javaType;
	}

	public void setJavaType(Set<String> javaType) {
		this.javaType = javaType;
	}
}<|MERGE_RESOLUTION|>--- conflicted
+++ resolved
@@ -19,8 +19,6 @@
 import com.baomidou.mybatisplus.generator.config.rules.DbColumnType;
 import com.baomidou.mybatisplus.toolkit.StringUtils;
 
-import java.util.Set;
-
 /**
  * <p>
  * 表字段信息
@@ -37,9 +35,6 @@
 	private String propertyName;
 	private DbColumnType columnType;
 	private String comment;
-<<<<<<< HEAD
-	private Set<String> javaType;
-=======
 
 	public boolean isConvert() {
 		return convert;
@@ -65,7 +60,6 @@
 		}
 	}
 
->>>>>>> 0f7d6a4c
 	public boolean isKeyFlag() {
 		return keyFlag;
 	}
@@ -126,11 +120,4 @@
 		return propertyName.substring(0, 1).toUpperCase() + propertyName.substring(1);
 	}
 
-	public Set<String> getJavaType() {
-		return javaType;
-	}
-
-	public void setJavaType(Set<String> javaType) {
-		this.javaType = javaType;
-	}
 }