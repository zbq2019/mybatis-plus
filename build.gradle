import java.text.SimpleDateFormat

buildscript {
    repositories {
        maven { url "https://maven.aliyun.com/nexus/content/groups/public" }
        maven { url "http://maven.aliyun.com/nexus/content/repositories/gradle-plugin" }
        mavenCentral()
        maven { url "https://plugins.gradle.org/m2/" }
    }

    dependencies {
        //noinspection DifferentKotlinGradleVersion
        classpath 'org.jetbrains.kotlin:kotlin-gradle-plugin:1.3.30'
        classpath "gradle.plugin.com.hierynomus.gradle.plugins:license-gradle-plugin:0.15.0"
    }
}
ext {
    configuration = [
        javaVersion = JavaVersion.VERSION_1_8
    ]

    libraries = [
        mybatisVersion = '3.5.3',
        mybatisSpringVersion = '2.0.3',
        mybatisSpringBootStarterVersion = '2.1.1',
        springVersion = '5.2.1.RELEASE',
        springBootVersion = '2.2.1.RELEASE',
        jsqlparserVersion = '3.0',
        junitVersion = '5.5.2',
    ]

    lib = [
        "kotlin-reflect"             : "org.jetbrains.kotlin:kotlin-reflect:1.3.50",
        "kotlin-stdlib-jdk8"         : "org.jetbrains.kotlin:kotlin-stdlib-jdk8:1.3.50",
        "jsqlparser"                 : "com.github.jsqlparser:jsqlparser:${jsqlparserVersion}",
        "mybatis"                    : "org.mybatis:mybatis:${mybatisVersion}",
        "mybatis-spring"             : "org.mybatis:mybatis-spring:${mybatisSpringVersion}",
        "mybatis-thymeleaf"          : "org.mybatis.scripting:mybatis-thymeleaf:1.0.1",
        "mybatis-freemarker"         : "org.mybatis.scripting:mybatis-freemarker:1.2.0",
        "mybatis-velocity"           : "org.mybatis.scripting:mybatis-velocity:2.1.0",
        "spring-context-support"     : "org.springframework:spring-context-support:${springVersion}",
        "spring-jdbc"                : "org.springframework:spring-jdbc:${springVersion}",
        "spring-tx"                  : "org.springframework:spring-tx:${springVersion}",
        "spring-web"                 : "org.springframework:spring-web:${springVersion}",
        "spring-aop"                 : "org.springframework:spring-aop:${springVersion}",
        "aspectjrt"                  : "org.aspectj:aspectjrt:1.9.4",
        "cglib"                      : "cglib:cglib:3.3.0",
        "lombok"                     : "org.projectlombok:lombok:1.18.10",

        "javax.servlet-api"          : "javax.servlet:javax.servlet-api:4.0.1",
        "aspectjweaver"              : "org.aspectj:aspectjweaver:1.9.4",
        "slf4j-api"                  : "org.slf4j:slf4j-api:1.7.28",
        "logback-classic"            : "ch.qos.logback:logback-classic:1.2.3",
        //copy
        "mybatis-spring-boot-starter": "org.mybatis.spring.boot:mybatis-spring-boot-starter:${mybatisSpringBootStarterVersion}",
        //test
        "spring-test"                : "org.springframework:spring-test:${springVersion}",
        "assertj-core"               : "org.assertj:assertj-core:3.14.0",
        "junit-jupiter-api"          : "org.junit.jupiter:junit-jupiter-api:${junitVersion}",
        "junit-jupiter-engine"       : "org.junit.jupiter:junit-jupiter-engine:${junitVersion}",
        "fastjson"                   : "com.alibaba:fastjson:1.2.62",
        "jackson"                    : "com.fasterxml.jackson.core:jackson-databind:2.10.0",
        "lagarto"                    : "org.jodd:jodd-lagarto:5.0.7",
        //datasource
        "p6spy"                      : "p6spy:p6spy:3.8.6",
        "sqlserver"                  : "com.microsoft.sqlserver:sqljdbc4:4.0",
        "postgresql"                 : "org.postgresql:postgresql:42.2.8",
        "oracle"                     : fileTree(dir: 'libs', includes: ['ojdbc-11.2.0.3-jdk16.jar']),
        "dm"                         : fileTree(dir: 'libs', includes: ["jdbcDriver-18.jar"]),
        "kingbase"                   : fileTree(dir: 'libs', includes: ["kingbase8-8.2.0.jar"]),
<<<<<<< HEAD
        "h2"                         : "com.h2database:h2:1.4.200",
        "mysql"                      : "mysql:mysql-connector-java:8.0.15",
=======
        "h2"                         : "com.h2database:h2:1.4.197",
        "mysql"                      : "mysql:mysql-connector-java:8.0.18",
>>>>>>> dfcd7323
        "sqlite"                     : "org.xerial:sqlite-jdbc:3.27.2.1",
        //code generator
        "velocity"                   : "org.apache.velocity:velocity-engine-core:2.1",
        "freemarker"                 : "org.freemarker:freemarker:2.3.29",
        "beetl"                      : "com.ibeetl:beetl:3.0.13.RELEASE",
        "swagger-annotations"        : "io.swagger:swagger-annotations:1.5.21"
    ]
}

allprojects {
    group = 'com.baomidou'
    version = "3.2.0"
}

description = "Mybatis 增强工具包 - 只做增强不做改变，简化CRUD操作"

subprojects {

    apply plugin: 'java-library'
    apply plugin: 'signing'
    apply plugin: 'maven-publish'
    apply plugin: 'com.github.hierynomus.license'

    sourceCompatibility = "${javaVersion}"
    targetCompatibility = "${javaVersion}"

    tasks.withType(JavaCompile) {
        options.encoding = 'UTF-8'
        options.deprecation = true
        options.compilerArgs += ["-parameters"]
    }

    jar {
        afterEvaluate {
            manifest {
                attributes 'Implementation-Version': version
                attributes 'Built-Gradle': gradle.gradleVersion
                attributes 'Bundle-DocURL': 'https://mybatis.plus/'
                attributes 'Build-OS': System.getProperty("os.name")
                attributes 'Built-By': System.getProperty("user.name")
                attributes 'Build-Jdk': System.getProperty("java.version")
                attributes 'Build-Timestamp': new SimpleDateFormat("yyyy-MM-dd HH:mm:ss").format(new Date())
            }
        }
    }

    license {
        encoding = "UTF-8"
        header = rootProject.file("license.txt")
        includes(["**/*.java", "**/*.kt"])
        exclude "**/*Test.java"
        exclude "**/TableNameParser.java"
        mapping "java", "SLASHSTAR_STYLE"
        mapping "kt", "SLASHSTAR_STYLE"
        ignoreFailures = true
    }

    repositories {
        mavenLocal()
        maven { url "https://maven.aliyun.com/repository/public" }
        maven { url "https://oss.sonatype.org/content/repositories/snapshots/" }
        jcenter()
    }

    dependencies {
        annotationProcessor "${lib.lombok}"
        compileOnly "${lib.lombok}"

        testAnnotationProcessor "${lib.lombok}"
        testCompileOnly "${lib.lombok}"
        testImplementation("${lib["assertj-core"]}")
        testImplementation("${lib["junit-jupiter-api"]}")
        testRuntimeOnly("${lib["junit-jupiter-engine"]}")
        testImplementation("org.mockito:mockito-junit-jupiter:3.1.0")
        testImplementation("${lib["lagarto"]}")
        testImplementation("${lib["logback-classic"]}")
    }

    //noinspection GroovyAssignabilityCheck
    task sourcesJar(type: Jar) {
        archiveClassifier = 'sources'
        from sourceSets.main.allJava
    }

    javadoc {
        afterEvaluate {
            configure(options) {
                encoding "UTF-8"
                charSet 'UTF-8'
                author true
                version true
                failOnError false
                links "http://docs.oracle.com/javase/8/docs/api"
            }
        }
    }

    test {
        dependsOn("cleanTest", "generatePomFileForMavenJavaPublication")
        useJUnitPlatform()
        exclude("**/generator/**")
        exclude("**/postgres/**")
        exclude("**/mysql/**")
    }

    task javadocJar(type: Jar) {
        archiveClassifier = 'javadoc'
        from javadoc
    }

    tasks.whenTaskAdded { task ->
        if (task.name.contains('signMavenJavaPublication')) {
            task.enabled = new File(project.property('signing.secretKeyRingFile') as String).isFile()
        }
    }

    publishing {
        repositories {
            maven {
                def userName = System.getProperty("un")
                def passWord = System.getProperty("ps")
                def releasesRepoUrl = "https://oss.sonatype.org/service/local/staging/deploy/maven2/"
                def snapshotsRepoUrl = "https://oss.sonatype.org/content/repositories/snapshots/"
                url = version.endsWith('SNAPSHOT') ? snapshotsRepoUrl : releasesRepoUrl

                credentials {
                    username userName
                    password passWord
                }
            }
        }
        publications {

            mavenJava(MavenPublication) {
                from components.java

                artifact sourcesJar
                artifact javadocJar

                pom {
                    name = 'mybatis-plus'
                    packaging 'jar'
                    description = 'An enhanced toolkit of Mybatis to simplify development.'
                    url = 'https://github.com/baomidou/mybatis-plus'

                    scm {
                        connection = 'scm:git@github.com:Codearte/gradle-nexus-staging-plugin.git'
                        developerConnection = 'scm:git@github.com:Codearte/gradle-nexus-staging-plugin.git'
                        url = 'https://github.com/baomidou/mybatis-plus'
                    }

                    licenses {
                        license {
                            name = 'The Apache License, Version 2.0'
                            url = 'http://www.apache.org/licenses/LICENSE-2.0.txt'
                        }
                    }

                    developers {
                        developer {
                            id = 'baomidou'
                            name = 'hubin'
                            email = 'jobob@qq.com'
                        }
                    }

                    withXml {
                        def root = asNode()
                        root.dependencies.'*'.findAll {
                            def d = it
                            d.scope.text() == 'runtime' && project.configurations.findByName("implementation").allDependencies.find { dep ->
                                dep.name == it.artifactId.text()
                            }.each() {
                                d.scope*.value = 'compile'
                                d.appendNode('optional', true)
                            }
                        }
                    }
                }
            }
        }

        signing {
            sign publishing.publications.mavenJava
        }
    }
}<|MERGE_RESOLUTION|>--- conflicted
+++ resolved
@@ -68,13 +68,8 @@
         "oracle"                     : fileTree(dir: 'libs', includes: ['ojdbc-11.2.0.3-jdk16.jar']),
         "dm"                         : fileTree(dir: 'libs', includes: ["jdbcDriver-18.jar"]),
         "kingbase"                   : fileTree(dir: 'libs', includes: ["kingbase8-8.2.0.jar"]),
-<<<<<<< HEAD
-        "h2"                         : "com.h2database:h2:1.4.200",
-        "mysql"                      : "mysql:mysql-connector-java:8.0.15",
-=======
         "h2"                         : "com.h2database:h2:1.4.197",
         "mysql"                      : "mysql:mysql-connector-java:8.0.18",
->>>>>>> dfcd7323
         "sqlite"                     : "org.xerial:sqlite-jdbc:3.27.2.1",
         //code generator
         "velocity"                   : "org.apache.velocity:velocity-engine-core:2.1",
