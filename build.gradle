import java.text.SimpleDateFormat

buildscript {
    repositories {
        maven { url "https://maven.aliyun.com/nexus/content/groups/public" }
        maven { url "http://maven.aliyun.com/nexus/content/repositories/gradle-plugin" }
        mavenCentral()
        maven { url "https://plugins.gradle.org/m2/" }
    }

    dependencies {
        //noinspection DifferentKotlinGradleVersion
        classpath 'org.jetbrains.kotlin:kotlin-gradle-plugin:1.3.60'
        classpath "gradle.plugin.com.hierynomus.gradle.plugins:license-gradle-plugin:0.15.0"
    }
}
ext {
    configuration = [
        javaVersion = JavaVersion.VERSION_1_8
    ]

    libraries = [
        mybatisVersion = '3.5.3',
        mybatisSpringVersion = '2.0.3',
        mybatisSpringBootStarterVersion = '2.1.1',
        springVersion = '5.2.1.RELEASE',
        springBootVersion = '2.2.1.RELEASE',
        jsqlparserVersion = '3.0',
        junitVersion = '5.5.2',
    ]

    lib = [
<<<<<<< HEAD
        "kotlin-reflect"             : "org.jetbrains.kotlin:kotlin-reflect:1.3.60",
        "kotlin-stdlib-jdk8"         : "org.jetbrains.kotlin:kotlin-stdlib-jdk8:1.3.50",
=======
        "kotlin-reflect"             : "org.jetbrains.kotlin:kotlin-reflect:1.3.50",
        "kotlin-stdlib-jdk8"         : "org.jetbrains.kotlin:kotlin-stdlib-jdk8:1.3.60",
>>>>>>> 85e4e97c
        "jsqlparser"                 : "com.github.jsqlparser:jsqlparser:${jsqlparserVersion}",
        "mybatis"                    : "org.mybatis:mybatis:${mybatisVersion}",
        "mybatis-spring"             : "org.mybatis:mybatis-spring:${mybatisSpringVersion}",
        "mybatis-thymeleaf"          : "org.mybatis.scripting:mybatis-thymeleaf:1.0.1",
        "mybatis-freemarker"         : "org.mybatis.scripting:mybatis-freemarker:1.2.0",
        "mybatis-velocity"           : "org.mybatis.scripting:mybatis-velocity:2.1.0",
        "spring-context-support"     : "org.springframework:spring-context-support:${springVersion}",
        "spring-jdbc"                : "org.springframework:spring-jdbc:${springVersion}",
        "spring-tx"                  : "org.springframework:spring-tx:${springVersion}",
        "spring-web"                 : "org.springframework:spring-web:${springVersion}",
        "spring-aop"                 : "org.springframework:spring-aop:${springVersion}",
        "aspectjrt"                  : "org.aspectj:aspectjrt:1.9.4",
        "cglib"                      : "cglib:cglib:3.3.0",
        "lombok"                     : "org.projectlombok:lombok:1.18.10",

        "javax.servlet-api"          : "javax.servlet:javax.servlet-api:4.0.1",
        "aspectjweaver"              : "org.aspectj:aspectjweaver:1.9.4",
        "slf4j-api"                  : "org.slf4j:slf4j-api:1.7.29",
        "logback-classic"            : "ch.qos.logback:logback-classic:1.2.3",
        //copy
        "mybatis-spring-boot-starter": "org.mybatis.spring.boot:mybatis-spring-boot-starter:${mybatisSpringBootStarterVersion}",
        //test
        "spring-test"                : "org.springframework:spring-test:${springVersion}",
        "assertj-core"               : "org.assertj:assertj-core:3.14.0",
        "junit-jupiter-api"          : "org.junit.jupiter:junit-jupiter-api:${junitVersion}",
        "junit-jupiter-engine"       : "org.junit.jupiter:junit-jupiter-engine:${junitVersion}",
        "fastjson"                   : "com.alibaba:fastjson:1.2.62",
        "jackson"                    : "com.fasterxml.jackson.core:jackson-databind:2.10.1",
        "lagarto"                    : "org.jodd:jodd-lagarto:5.1.0-20190624",
        //datasource
        "p6spy"                      : "p6spy:p6spy:3.8.6",
        "sqlserver"                  : "com.microsoft.sqlserver:sqljdbc4:4.0",
        "postgresql"                 : "org.postgresql:postgresql:42.2.8",
        "oracle"                     : fileTree(dir: 'libs', includes: ['ojdbc-11.2.0.3-jdk16.jar']),
        "dm"                         : fileTree(dir: 'libs', includes: ["jdbcDriver-18.jar"]),
        "kingbase"                   : fileTree(dir: 'libs', includes: ["kingbase8-8.2.0.jar"]),
        "h2"                         : "com.h2database:h2:1.4.200",
        "mysql"                      : "mysql:mysql-connector-java:8.0.18",
        "sqlite"                     : "org.xerial:sqlite-jdbc:3.28.0",
        //code generator
        "velocity"                   : "org.apache.velocity:velocity-engine-core:2.1",
        "freemarker"                 : "org.freemarker:freemarker:2.3.29",
        "beetl"                      : "com.ibeetl:beetl:3.0.13.RELEASE",
        "swagger-annotations"        : "io.swagger:swagger-annotations:1.5.24"
    ]
}

allprojects {
    group = 'com.baomidou'
    version = "3.2.0"
}

description = "Mybatis 增强工具包 - 只做增强不做改变，简化CRUD操作"

subprojects {

    apply plugin: 'java-library'
    apply plugin: 'signing'
    apply plugin: 'maven-publish'
    apply plugin: 'com.github.hierynomus.license'

    sourceCompatibility = "${javaVersion}"
    targetCompatibility = "${javaVersion}"

    tasks.withType(JavaCompile) {
        options.encoding = 'UTF-8'
        options.deprecation = true
        options.compilerArgs += ["-parameters"]
    }

    jar {
        afterEvaluate {
            manifest {
                attributes 'Implementation-Version': version
                attributes 'Built-Gradle': gradle.gradleVersion
                attributes 'Bundle-DocURL': 'https://mybatis.plus/'
                attributes 'Build-OS': System.getProperty("os.name")
                attributes 'Built-By': System.getProperty("user.name")
                attributes 'Build-Jdk': System.getProperty("java.version")
                attributes 'Build-Timestamp': new SimpleDateFormat("yyyy-MM-dd HH:mm:ss").format(new Date())
            }
        }
    }

    license {
        encoding = "UTF-8"
        header = rootProject.file("license.txt")
        includes(["**/*.java", "**/*.kt"])
        exclude "**/*Test.java"
        exclude "**/TableNameParser.java"
        mapping "java", "SLASHSTAR_STYLE"
        mapping "kt", "SLASHSTAR_STYLE"
        ignoreFailures = true
    }

    repositories {
        mavenLocal()
        maven { url "https://maven.aliyun.com/repository/public" }
        maven { url "https://oss.sonatype.org/content/repositories/snapshots/" }
        jcenter()
    }

    dependencies {
        annotationProcessor "${lib.lombok}"
        compileOnly "${lib.lombok}"

        testAnnotationProcessor "${lib.lombok}"
        testCompileOnly "${lib.lombok}"
        testImplementation("${lib["assertj-core"]}")
        testImplementation("${lib["junit-jupiter-api"]}")
        testRuntimeOnly("${lib["junit-jupiter-engine"]}")
        testImplementation("org.mockito:mockito-junit-jupiter:3.1.0")
        testImplementation("${lib["lagarto"]}")
        testImplementation("${lib["logback-classic"]}")
    }

    //noinspection GroovyAssignabilityCheck
    task sourcesJar(type: Jar) {
        archiveClassifier = 'sources'
        from sourceSets.main.allJava
    }

    javadoc {
        afterEvaluate {
            configure(options) {
                encoding "UTF-8"
                charSet 'UTF-8'
                author true
                version true
                failOnError false
                links "http://docs.oracle.com/javase/8/docs/api"
            }
        }
    }

    test {
        dependsOn("cleanTest", "generatePomFileForMavenJavaPublication")
        useJUnitPlatform()
        exclude("**/generator/**")
        exclude("**/postgres/**")
        exclude("**/mysql/**")
    }

    task javadocJar(type: Jar) {
        archiveClassifier = 'javadoc'
        from javadoc
    }

    tasks.whenTaskAdded { task ->
        if (task.name.contains('signMavenJavaPublication')) {
            task.enabled = new File(project.property('signing.secretKeyRingFile') as String).isFile()
        }
    }

    publishing {
        repositories {
            maven {
                def userName = System.getProperty("un")
                def passWord = System.getProperty("ps")
                def releasesRepoUrl = "https://oss.sonatype.org/service/local/staging/deploy/maven2/"
                def snapshotsRepoUrl = "https://oss.sonatype.org/content/repositories/snapshots/"
                url = version.endsWith('SNAPSHOT') ? snapshotsRepoUrl : releasesRepoUrl

                credentials {
                    username userName
                    password passWord
                }
            }
        }
        publications {

            mavenJava(MavenPublication) {
                from components.java

                artifact sourcesJar
                artifact javadocJar

                pom {
                    name = 'mybatis-plus'
                    packaging 'jar'
                    description = 'An enhanced toolkit of Mybatis to simplify development.'
                    url = 'https://github.com/baomidou/mybatis-plus'

                    scm {
                        connection = 'scm:git@github.com:Codearte/gradle-nexus-staging-plugin.git'
                        developerConnection = 'scm:git@github.com:Codearte/gradle-nexus-staging-plugin.git'
                        url = 'https://github.com/baomidou/mybatis-plus'
                    }

                    licenses {
                        license {
                            name = 'The Apache License, Version 2.0'
                            url = 'http://www.apache.org/licenses/LICENSE-2.0.txt'
                        }
                    }

                    developers {
                        developer {
                            id = 'baomidou'
                            name = 'hubin'
                            email = 'jobob@qq.com'
                        }
                    }

                    withXml {
                        def root = asNode()
                        root.dependencies.'*'.findAll {
                            def d = it
                            d.scope.text() == 'runtime' && project.configurations.findByName("implementation").allDependencies.find { dep ->
                                dep.name == it.artifactId.text()
                            }.each() {
                                d.scope*.value = 'compile'
                                d.appendNode('optional', true)
                            }
                        }
                    }
                }
            }
        }

        signing {
            sign publishing.publications.mavenJava
        }
    }
}<|MERGE_RESOLUTION|>--- conflicted
+++ resolved
@@ -30,13 +30,8 @@
     ]
 
     lib = [
-<<<<<<< HEAD
         "kotlin-reflect"             : "org.jetbrains.kotlin:kotlin-reflect:1.3.60",
-        "kotlin-stdlib-jdk8"         : "org.jetbrains.kotlin:kotlin-stdlib-jdk8:1.3.50",
-=======
-        "kotlin-reflect"             : "org.jetbrains.kotlin:kotlin-reflect:1.3.50",
         "kotlin-stdlib-jdk8"         : "org.jetbrains.kotlin:kotlin-stdlib-jdk8:1.3.60",
->>>>>>> 85e4e97c
         "jsqlparser"                 : "com.github.jsqlparser:jsqlparser:${jsqlparserVersion}",
         "mybatis"                    : "org.mybatis:mybatis:${mybatisVersion}",
         "mybatis-spring"             : "org.mybatis:mybatis-spring:${mybatisSpringVersion}",
